--- conflicted
+++ resolved
@@ -36,11 +36,7 @@
             typepdr = injector.state().getTypeProvider(targetClass);
             instance = target as T;
         } else {
-<<<<<<< HEAD
-            instance = injector.get(target as Token, ...providers);
-=======
             instance = injector.resolve(target as Token, ...providers);
->>>>>>> e6d57874
             targetClass = getClass(instance);
             typepdr = injector.state().getTypeProvider(targetClass);
             if (!targetClass) {
