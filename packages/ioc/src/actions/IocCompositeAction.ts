--- conflicted
+++ resolved
@@ -12,6 +12,8 @@
     constructor() {
 
     }
+
+    get
 
     register(container: IIocContainer, action: IocActionType, setup?: boolean): this {
         if (!isClass(action)) {
@@ -171,12 +173,7 @@
     }
 
     protected registerAction(action: IocActionType, setup?: boolean): this {
-<<<<<<< HEAD
-        this.container.get(ActionRegisterer)
-            .register(this.container, action, setup);
-=======
         this.container.getActionRegisterer().register(this.container, action, setup);
->>>>>>> f8f88cb1
         return this;
     }
 
