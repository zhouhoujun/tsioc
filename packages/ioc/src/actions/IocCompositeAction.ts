import { Type } from '../types';
import { lang, isClass } from '../utils';
import { IocAction, IocActionType, IocActionContext } from './Action';


/**
 * composite action.
 *
 * @export
 * @class IocCompositeAction
 * @extends {IocAction<T>}
 * @template T
 */
export class IocCompositeAction<T extends IocActionContext> extends IocAction<T> {

    protected actions: IocActionType[];
    protected befores: IocActionType[];
    protected afters: IocActionType[];

    protected initAction() {
        this.befores = [];
        this.actions = [];
        this.afters = [];
    }

    has(action: IocActionType) {
        return this.actions.indexOf(action) >= 0;
    }

    /**
     * use action.
     *
     * @param {IocActionType} action
     * @param {boolean} [first]  use action at first or last.
     * @returns {this}
     * @memberof LifeScope
     */
    use(action: IocActionType, first?: boolean): this {
        if (!this.has(action)) {
            if (first) {
                this.actions.unshift(action);
            } else {
                this.actions.push(action);
            }
        }
        return this;
    }

    /**
     * use action before
     *
     * @param {IocActionType} action
     * @param {IocActionType} before
     * @returns {this}
     * @memberof LifeScope
     */
    useBefore(action: IocActionType, before: IocActionType): this {
        if (!this.has(action)) {
            this.actions.splice(this.actions.indexOf(before) - 1, 0, action);
        }
        return this;
    }
    /**
     * use action after.
     *
     * @param {IocActionType} action
     * @param {IocActionType} after
     * @returns {this}
     * @memberof LifeScope
     */
    useAfter(action: IocActionType, after: IocActionType): this {
        if (!this.has(action)) {
            this.actions.splice(this.actions.indexOf(after), 0, action);
        }
        return this;
    }

    /**
     * register actions before run this scope.
     *
     * @param {IocActionType} action
     * @memberof IocCompositeAction
     */
    before(action: IocActionType): this {
        if (this.befores.indexOf(action) < 0) {
            this.befores.push(action);
        }
        return this;
    }

    /**
     * register actions after run this scope.
     *
     * @param {IocActionType} action
     * @memberof IocCompositeAction
     */
    after(action: IocActionType): this {
        if (this.afters.indexOf(action) < 0) {
            this.afters.push(action);
        }
        return this;
    }

    execute(ctx: T, next?: () => void): void {
        let scope = ctx.currScope;
        ctx.currScope = this;
        this.execActions(ctx, [...this.befores, ...this.actions, ...this.afters], next);
        ctx.currScope = scope;
    }

    execBody(ctx: T, next?: () => void) {
        this.execActions(ctx, this.actions, next);
    }

    protected execActions(ctx: T, actions: IocActionType[], next?: () => void) {
        lang.execAction(actions.map(ac => this.toActionFunc(ac)), ctx, next);
    }

    protected toActionFunc(ac: IocActionType) {
        if (isClass(ac)) {
            return (ctx: T, next?: () => void) => {
                let action = this.resolveAction(ac);
                if (action instanceof IocAction) {
                    action.execute(ctx, next);
                } else {
                    next();
                }
            }
        } else if (ac instanceof IocAction) {
            return (ctx: T, next?: () => void) => ac.execute(ctx, next);
        }
        return ac
    }

    protected resolveAction(ac: Type<IocAction<T>>): IocAction<T> {
<<<<<<< HEAD
        // console.log('container type:', lang.getClassName(this.container), lang.getClassName(ac));
=======
>>>>>>> 45e57e1a
        return this.container.resolve(ac);
    }
}<|MERGE_RESOLUTION|>--- conflicted
+++ resolved
@@ -133,10 +133,6 @@
     }
 
     protected resolveAction(ac: Type<IocAction<T>>): IocAction<T> {
-<<<<<<< HEAD
-        // console.log('container type:', lang.getClassName(this.container), lang.getClassName(ac));
-=======
->>>>>>> 45e57e1a
         return this.container.resolve(ac);
     }
 }