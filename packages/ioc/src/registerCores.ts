import { IIocContainer, IocContainerToken, ContainerFactoryToken } from './IIocContainer';
import {
    MethodAccessor, DesignLifeScope, RuntimeLifeScope,
    TypeReflects, IocCacheManager, IocSingletonManager, MetadataService, ResolveLifeScope
} from './services';
import { ProviderMap, ProviderParser } from './providers';
import { ActionRegisterer } from './actions';

/**
 * register core for container.
 *
 * @export
 * @param {IIocContainer} container
 */
export function registerCores(container: IIocContainer) {
    container.bindProvider(IocContainerToken, container);
    container.bindProvider(ContainerFactoryToken, () => () => container);
    container.bindProvider(IocSingletonManager, new IocSingletonManager(container));
    container.registerSingleton(ActionRegisterer, () => new ActionRegisterer());

    container.registerSingleton(TypeReflects, () => new TypeReflects());
    container.registerSingleton(IocCacheManager, () => new IocCacheManager(container));
    container.register(ProviderMap, () => new ProviderMap(container));
    container.registerSingleton(ProviderParser, () => new ProviderParser(container));
    container.registerSingleton(MetadataService, () => new MetadataService());
    container.registerSingleton(MethodAccessor, () => new MethodAccessor());

    // bing action.
<<<<<<< HEAD
    container.get(ActionRegisterer)
=======
    container.getActionRegisterer()
>>>>>>> f8f88cb1
        .register(container, DesignLifeScope, true)
        .register(container, RuntimeLifeScope, true)
        .register(container, ResolveLifeScope, true);

    container.register(Date, () => new Date());
    container.register(String, () => '');
    container.register(Number, () => Number.NaN);
    container.register(Boolean, () => undefined);
    container.register(Array, () => []);

}<|MERGE_RESOLUTION|>--- conflicted
+++ resolved
@@ -26,11 +26,7 @@
     container.registerSingleton(MethodAccessor, () => new MethodAccessor());
 
     // bing action.
-<<<<<<< HEAD
-    container.get(ActionRegisterer)
-=======
     container.getActionRegisterer()
->>>>>>> f8f88cb1
         .register(container, DesignLifeScope, true)
         .register(container, RuntimeLifeScope, true)
         .register(container, ResolveLifeScope, true);
