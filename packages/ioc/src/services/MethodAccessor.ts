--- conflicted
+++ resolved
@@ -110,11 +110,7 @@
             instance = target;
         }
         lang.assertExp(instance && isFunction(instance[propertyKey]), `type: ${targetClass} has no method ${propertyKey.toString()}.`);
-<<<<<<< HEAD
-        let lifeScope = container.resolve(RuntimeLifeScope);
-=======
         let lifeScope = container.getActionRegisterer().get(RuntimeLifeScope);
->>>>>>> f8f88cb1
         let pds = lifeScope.getParamProviders(container, targetClass, propertyKey, instance);
         providers = providers.concat(pds);
         let parameters = lifeScope.getMethodParameters(container, targetClass, instance, propertyKey);
