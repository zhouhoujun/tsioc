--- conflicted
+++ resolved
@@ -84,11 +84,7 @@
             target: instance,
             propertyKey: propertyKey
         }, container.get(ContainerFactoryToken));
-<<<<<<< HEAD
-        this.container.get(RuntimeParamScope).execute(ctx);
-=======
         this.container.getActionRegisterer().get(RuntimeParamScope).execute(ctx);
->>>>>>> f8f88cb1
         let params = ctx.targetReflect.methodParams.get(propertyKey);
         return params || [];
     }
