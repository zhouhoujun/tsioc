--- conflicted
+++ resolved
@@ -4,11 +4,7 @@
 import { ClassProvider, ExistingProvider, FactoryProvider, KeyValueProvider, StaticProviders, ValueProvider } from './providers';
 import {
     TypeOption, Factory, IActionProvider, IInjector, IModuleLoader, FacRecord, IProvider, ProviderType,
-<<<<<<< HEAD
-    RegisteredState, RegisterOption, ResolveOption, ServiceOption, ServicesOption, ProviderOption, FactoryOption
-=======
     RegisteredState, RegisterOption, ResolveOption, ServiceOption, ServicesOption, ProviderOption
->>>>>>> e6d57874
 } from './IInjector';
 import { isToken, Token, tokenRef } from './tokens';
 import { isArray, isPlainObject, isClass, isNil, isFunction, isNull, isString, isUndefined, getClass, isDefined, isTypeObject } from './utils/chk';
@@ -102,11 +98,7 @@
      * @param token token.
      * @param option factory option.
      */
-<<<<<<< HEAD
-    set<T>(token: Token<T>, option: FactoryOption<T> | FacRecord<T>): this;
-=======
     set<T>(token: Token<T>, option: FacRecord<T>): this;
->>>>>>> e6d57874
     /**
      * set provide.
      *
@@ -116,17 +108,10 @@
      * @param {Type<T>} [providerType]
      * @returns {this}
      */
-<<<<<<< HEAD
-    set<T>(provide: Token<T>, fac: Factory<T>, useClass?: Type<T>): this;
-    set<T>(target: any, fac?: Factory<T> | FactoryOption<T> | FacRecord<T>, useClass?: Type<T>): this {
-        if (fac) {
-            if (isFunction(fac)) {
-=======
     set<T>(provide: Token<T>, fn: Factory<T>, type?: Type<T>): this;
     set<T>(target: any, fn?: any, type?: Type<T>): this {
         if (fn) {
             if (isFunction(fn)) {
->>>>>>> e6d57874
                 const old = this.factories.get(target as Token);
                 if (old) {
                     old.fn = fn;
@@ -675,17 +660,6 @@
     return target instanceof Injector;
 }
 
-<<<<<<< HEAD
-export function getStateValue<T>(injector: IProvider, pd: FacRecord<T>, provider?: IProvider): T {
-    if (!pd) return null;
-    if (!isNil(pd.useValue)) return pd.useValue;
-    if (pd.expires) {
-        if (pd.expires > Date.now()) return pd.cache;
-        pd.expires = null;
-        pd.cache = null;
-    }
-=======
->>>>>>> e6d57874
 
 /**
  * resove record.
@@ -720,11 +694,6 @@
         return rd;
     }
 
-<<<<<<< HEAD
-function generateFac(injector: IProvider, pd: FacRecord) {
-    pd._ged = true;
-=======
->>>>>>> e6d57874
     if (pd.useFactory) {
         rd.fn = genFactory(injector, pd);
         return rd;
