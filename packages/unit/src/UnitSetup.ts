import { IContainer, ContainerToken, IocExt, ServiceDecoratorRegisterer } from '@tsdi/core';
import { Suite } from './decorators/Suite';
import {
    Inject, DecoratorScopes, ComponentInitAction, RegisterSingletionAction,
    ComponentBeforeInitAction, ComponentAfterInitAction, RuntimeDecoratorRegisterer, ActionRegisterer
} from '@tsdi/ioc';
import { SuiteDecoratorRegisterer } from './registers';


/**
 * Bootstrap ext for ioc. auto run setup after registered.
 * with @IocExt('setup') decorator.
 * @export
 * @class BootModule
 */
@IocExt('setup')
export class UnitSetup {

    constructor(@Inject(ContainerToken) private container: IContainer) {

    }

    /**
     * register aop for container.
     *
     * @memberof AopModule
     */
    setup() {
        this.container.get(RuntimeDecoratorRegisterer)
            .register(Suite, DecoratorScopes.Class,
                ComponentBeforeInitAction, ComponentInitAction, ComponentAfterInitAction,
                RegisterSingletionAction);

<<<<<<< HEAD
        this.container.get(ActionRegisterer)
=======
        this.container.getActionRegisterer()
>>>>>>> f8f88cb1
            .register(this.container, SuiteDecoratorRegisterer);

        this.container.get(ServiceDecoratorRegisterer).register(Suite, SuiteDecoratorRegisterer);
    }
}<|MERGE_RESOLUTION|>--- conflicted
+++ resolved
@@ -31,11 +31,7 @@
                 ComponentBeforeInitAction, ComponentInitAction, ComponentAfterInitAction,
                 RegisterSingletionAction);
 
-<<<<<<< HEAD
-        this.container.get(ActionRegisterer)
-=======
         this.container.getActionRegisterer()
->>>>>>> f8f88cb1
             .register(this.container, SuiteDecoratorRegisterer);
 
         this.container.get(ServiceDecoratorRegisterer).register(Suite, SuiteDecoratorRegisterer);
