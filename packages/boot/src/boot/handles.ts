import { isClass, INJECTOR, lang, isBaseType, IActionSetup, Abstract, ClassType, PromiseUtil } from '@tsdi/ioc';
import { LogConfigureToken, DebugLogAspect } from '@tsdi/logs';
import { AnnoationContext, BootContext } from '../Context';
import {
<<<<<<< HEAD
    ProcessRunRootToken, BuilderServiceToken, BOOTCONTEXT, CONFIGURATION, MODULE_STARTUP
=======
    ProcessRunRootToken, BuilderServiceToken, BOOTCONTEXT, CONFIGURATION, MODULE_STARTUP, MODULE_STARTUPS
>>>>>>> 5ae665fe
} from '../tk';
import { ConfigureManager } from '../configure/manager';
import { ConfigureRegister } from '../configure/register';
import { BuildHandles, BuildHandle } from '../builder/handles';
import { StartupService, STARTUPS, IStartupService } from '../services/StartupService';
import { Startup } from '../runnable/Startup';
import { Runnable } from '../runnable/Runnable';
import { Service } from '../runnable/Service';

/**
 * annoation handle.
 *
 * @export
 * @abstract
 * @class BootHandle
 * @extends {BuildHandle<BootContext>}
 */
@Abstract()
export abstract class BootHandle extends BuildHandle<BootContext> {
    /**
     * execute boot Handle.
     *
     * @abstract
     * @param {AnnoationContext} ctx
     * @param {() => Promise<void>} next
     * @returns {Promise<void>}
     * @memberof BootHandle
     */
    abstract execute(ctx: BootContext, next: () => Promise<void>): Promise<void>;
}

export class RegBootEnvScope extends BuildHandles<BootContext> implements IActionSetup {

    async execute(ctx: BootContext, next: () => Promise<void>): Promise<void> {
        await super.execute(ctx);
        if (next) {
            await next();
        }
    }

    setup() {
        this.use(BootDepsHandle)
            .use(BootProvidersHandle)
            .use(BootConfigureLoadHandle);
    }
}

/**
 * boot deps handle.
 *
 * @export
 */
export const BootDepsHandle = async function (ctx: BootContext, next: () => Promise<void>): Promise<void> {
    if (ctx.deps && ctx.deps.length) {
        await ctx.injector.load(...ctx.deps);
    }
    await next();
};

/**
 * boot providers handle.
 *
 * @export
 * @class BootProvidersHandle
 * @extends {BootHandle}
 */
export const BootProvidersHandle = async function (ctx: BootContext, next: () => Promise<void>): Promise<void> {
    if (ctx.providers.size) {
        ctx.injector.copy(ctx.providers);
    }
    await next();
};

/**
 * boot configure load handle.
 *
 * @export
 * @class BootConfigureLoadHandle
 * @extends {BootHandle}
 */
export const BootConfigureLoadHandle = async function (ctx: BootContext, next: () => Promise<void>): Promise<void> {

    const options = ctx.getOptions();
    const injector = ctx.injector;
    if (isClass(ctx.type)) {
        if (ctx.hasValue(ProcessRunRootToken)) {
            injector.setValue(ProcessRunRootToken, ctx.baseURL)
        }
    }
    let mgr = injector.getInstance(ConfigureManager);
    if (options.configures && options.configures.length) {
        options.configures.forEach(config => {
            mgr.useConfiguration(config);
        });
    } else {
        // load default config.
        mgr.useConfiguration();
    }
    let config = await mgr.getConfig();
    let annoation = ctx.reflect.moduleMetadata;
    ctx.setValue(CONFIGURATION, {...config, ...annoation});

    if (config.deps && config.deps.length) {
        injector.load(...config.deps);
    }

    if (config.providers && config.providers.length) {
        injector.inject(...config.providers);
    }

    if (config.baseURL) {
        ctx.setValue(ProcessRunRootToken, config.baseURL);
        injector.setValue(ProcessRunRootToken, config.baseURL);
    }

    await next();
};

export class RegisterModuleScope extends BuildHandles<AnnoationContext> implements IActionSetup {

    async execute(ctx: BootContext, next?: () => Promise<void>): Promise<void> {
        if (!ctx.type) {
            if (ctx.template && next) {
                return await next();
            }
            return;
        }
        if (isBaseType(ctx.type)) {
            return;
        }
        // has module register or not.
        if (!ctx.getContainer().isRegistered(ctx.type)) {
            await super.execute(ctx);
        } else if (next) {
            await next();
        }
    }
    setup() {
        this.use(RegisterAnnoationHandle);
    }
};

export const RegisterAnnoationHandle = async function (ctx: BootContext, next: () => Promise<void>): Promise<void> {
    const container = ctx.getContainer();
    if (!container.isRegistered(ctx.type)) {
        ctx.injector.registerType(ctx.type);
    }
    let annoation = ctx.getAnnoation();
    ctx.setValue(INJECTOR, container.getInjector(ctx.type));
    if (annoation) {
        if (annoation.baseURL) {
            ctx.baseURL = annoation.baseURL;
            ctx.injector.setValue(ProcessRunRootToken, annoation.baseURL);
        }
        next();
    } else {
        throw new Error(`boot type [${lang.getClassName(ctx.type)}] is not vaild annoation class.`);
    }
};

/**
 * boot configure register handle.
 *
 * @export
 */
export const BootConfigureRegisterHandle = async function (ctx: BootContext, next: () => Promise<void>): Promise<void> {
    let config = ctx.getConfiguration();
    let container = ctx.getContainer();
    if (config.logConfig && !container.has(LogConfigureToken)) {
        container.setValue(LogConfigureToken, config.logConfig);
    }
    if (config.debug) {
        ctx.injector.register(DebugLogAspect);
    }
    let regs = ctx.injector.getServices(ConfigureRegister);
    if (regs && regs.length) {
        await Promise.all(regs.map(reg => reg.register(config, ctx)));

    }
    await next();
};

/**
 * build boot module.
 */
export class ModuleBuildScope extends BuildHandles<BootContext> implements IActionSetup {

    async execute(ctx: BootContext, next?: () => Promise<void>): Promise<void> {
        // has build module instance.
        if (!ctx.target && !ctx.boot) {
            await super.execute(ctx);
        }
        if (!ctx.boot && ctx.target) {
            ctx.boot = ctx.target;
        }
        if (next) {
            await next();
        }
    }

    setup() {
        this.use(ResolveTypeHandle)
            .use(ResolveBootHandle);
    }
}

export const ResolveTypeHandle = async function (ctx: BootContext, next: () => Promise<void>): Promise<void> {
    if (ctx.type && !ctx.target) {
        let injector = ctx.injector;
        let target = await injector.getInstance(BuilderServiceToken).resolve({
            type: ctx.type,
            // parent: ctx,
            providers: ctx.providers
        });
        ctx.target = target;
    }
    await next();
};

export const ResolveBootHandle = async function (ctx: BootContext, next: () => Promise<void>): Promise<void> {
    let bootModule = ctx.bootstrap || ctx.reflect.moduleMetadata?.bootstrap;
    let template = ctx.template;
    if (!ctx.boot && (template || bootModule)) {
        ctx.providers.inject(
            { provide: BOOTCONTEXT, useValue: ctx },
            { provide: lang.getClass(ctx), useValue: ctx }
        )
        let injector = ctx.injector;
        let boot = await injector.getInstance(BuilderServiceToken).resolve({
            type: injector.getTokenProvider(bootModule),
            // parent: ctx,
            template: template,
            providers: ctx.providers
        });

        ctx.boot = boot;

    }
    await next();
};

/**
 * configure startup service scope.
 */
export class StatupServiceScope extends BuildHandles<BootContext> implements IActionSetup {

    async execute(ctx: BootContext, next: () => Promise<void>): Promise<void> {
        await super.execute(ctx);
        if (next) {
            await next();
        }
    }

    setup() {
        this.use(ConfigureServiceHandle);
    }
}

/**
 * statup application deps service and configure service.
 * @param ctx boot context
 * @param next next step.
 */
export const ConfigureServiceHandle = async function (ctx: BootContext, next: () => Promise<void>): Promise<void> {
    let startups = ctx.getStarupTokens() || [];
    const injector = ctx.injector;
    const container = injector.getContainer();
    if (startups.length) {
        await PromiseUtil.step(startups.map(tyser => () => {
            let ser: IStartupService;
            if (isClass(tyser) && !container.isRegistered(tyser)) {
                injector.register(tyser);

            }
            ser = injector.get(tyser) ?? container.getInjector(tyser as ClassType)?.get(tyser);
            ctx.onDestroy(() => ser?.destroy());
            return ser?.configureService(ctx);
        }));
    }

    const starts = injector.get(STARTUPS) || [];
    if (starts.length) {
        await PromiseUtil.step(starts.map(tyser => () => {
            const ser = injector.get(tyser) ?? container.getInjector(tyser as ClassType)?.get(tyser);
            ctx.onDestroy(() => ser?.destroy());
            startups.push(tyser);
            return ser.configureService(ctx);
        }));
    }

    let sers: StartupService[] = [];
    const prds = injector.getServiceProviders(StartupService);
    prds.iterator((fac, tk) => {
        if (startups.indexOf(tk) < 0) {
            sers.push(fac(ctx.providers));
        }
    });
    if (sers && sers.length) {
        await Promise.all(sers.map(ser => {
            ctx.onDestroy(() => ser?.destroy());
            startups.push(lang.getClass(ser));
            return ser.configureService(ctx);
        }));
    }

<<<<<<< HEAD
    ctx.getOptions().startups.push(...startups);
=======
    ctx.setValue(MODULE_STARTUPS, startups);
>>>>>>> 5ae665fe
    await next();
};


/**
 * resolve main boot instance.
 */
export class ResolveRunnableScope extends BuildHandles<BootContext> implements IActionSetup {
    async execute(ctx: BootContext, next: () => Promise<void>): Promise<void> {
        let boot = ctx.boot;
        if (!(boot instanceof Startup)) {
            super.execute(ctx);
        } else if (boot) {
            ctx.boot = boot;
        }

        if (ctx.getStartup()) {
            await next();
        }
    }

    setup() {
        this.use(RefRunnableHandle);
    }
}

/**
 * get ref boot instance.
 * @param ctx boot context
 * @param next next step.
 */
export const RefRunnableHandle = async function (ctx: BootContext, next: () => Promise<void>): Promise<void> {
    let startup = ctx.injector.getService(
        { tokens: [Startup, Runnable, Service], target: ctx.boot },
        { provide: BOOTCONTEXT, useValue: ctx },
        { provide: lang.getClass(ctx), useValue: ctx });

    startup && ctx.setValue(MODULE_STARTUP, startup);

    if (!ctx.hasValue(MODULE_STARTUP)) {
        await next();
    }
};

/**
 * statup main boot.
 * @param ctx boot context.
 * @param next next step.
 */
export const StartupBootHandle = async function (ctx: BootContext, next: () => Promise<void>): Promise<void> {
    let startup = ctx.getStartup();
    ctx.onDestroy(() => startup?.destroy());
    await startup.configureService(ctx);
    if (ctx.getOptions().autorun !== false) {
        await startup.startup();
    }
    await next();
};<|MERGE_RESOLUTION|>--- conflicted
+++ resolved
@@ -2,11 +2,7 @@
 import { LogConfigureToken, DebugLogAspect } from '@tsdi/logs';
 import { AnnoationContext, BootContext } from '../Context';
 import {
-<<<<<<< HEAD
-    ProcessRunRootToken, BuilderServiceToken, BOOTCONTEXT, CONFIGURATION, MODULE_STARTUP
-=======
     ProcessRunRootToken, BuilderServiceToken, BOOTCONTEXT, CONFIGURATION, MODULE_STARTUP, MODULE_STARTUPS
->>>>>>> 5ae665fe
 } from '../tk';
 import { ConfigureManager } from '../configure/manager';
 import { ConfigureRegister } from '../configure/register';
@@ -312,11 +308,7 @@
         }));
     }
 
-<<<<<<< HEAD
-    ctx.getOptions().startups.push(...startups);
-=======
     ctx.setValue(MODULE_STARTUPS, startups);
->>>>>>> 5ae665fe
     await next();
 };
 
