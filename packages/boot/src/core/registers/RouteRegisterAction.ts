import {
    IocDesignAction, IocRuntimeAction, lang, Type, RuntimeActionContext,
    DesignActionContext, IocCompositeAction
} from '@tsdi/ioc';
import { ParentContainerToken } from '../ContainerPool';

export class RouteRuntimRegisterAction extends IocRuntimeAction {
    execute(ctx: RuntimeActionContext, next: () => void): void {
        if (ctx.currScope && this.container.has(ParentContainerToken)) {
            let scopeType: Type<IocCompositeAction<any>> = lang.getClass(ctx.currScope);
            let parent = this.container.get(ParentContainerToken);
            if (parent && parent !== this.container) {
<<<<<<< HEAD
                parent.get(scopeType).execute(ctx, next);
=======
                parent.getActionRegisterer().get(scopeType).execute(ctx, next);
>>>>>>> f8f88cb1
            }
        } else {
            next();
        }
    }
}

export class RouteDesignRegisterAction extends IocDesignAction {
    execute(ctx: DesignActionContext, next: () => void): void {
        if (ctx.currScope && this.container.has(ParentContainerToken)) {
            let scopeType: Type<IocCompositeAction<any>> = lang.getClass(ctx.currScope);
            let parent = this.container.get(ParentContainerToken);
            if (parent && parent !== this.container) {
<<<<<<< HEAD
                parent.get(scopeType).execute(ctx, next);
=======
                parent.getActionRegisterer().get(scopeType).execute(ctx, next);
>>>>>>> f8f88cb1
            }
        } else {
            next();
        }
    }
}
<|MERGE_RESOLUTION|>--- conflicted
+++ resolved
@@ -10,11 +10,7 @@
             let scopeType: Type<IocCompositeAction<any>> = lang.getClass(ctx.currScope);
             let parent = this.container.get(ParentContainerToken);
             if (parent && parent !== this.container) {
-<<<<<<< HEAD
-                parent.get(scopeType).execute(ctx, next);
-=======
                 parent.getActionRegisterer().get(scopeType).execute(ctx, next);
->>>>>>> f8f88cb1
             }
         } else {
             next();
@@ -28,11 +24,7 @@
             let scopeType: Type<IocCompositeAction<any>> = lang.getClass(ctx.currScope);
             let parent = this.container.get(ParentContainerToken);
             if (parent && parent !== this.container) {
-<<<<<<< HEAD
-                parent.get(scopeType).execute(ctx, next);
-=======
                 parent.getActionRegisterer().get(scopeType).execute(ctx, next);
->>>>>>> f8f88cb1
             }
         } else {
             next();
