--- conflicted
+++ resolved
@@ -5,11 +5,7 @@
 export class RegisterDIModuleAction extends InjectorAction {
     execute(ctx: InjectorActionContext, next: () => void): void {
         if (isClass(ctx.currType) && ctx.currDecoractor) {
-<<<<<<< HEAD
-            this.container.get(ModuleInjectLifeScope).register(ctx.currType, ctx.currDecoractor);
-=======
             this.container.getActionRegisterer().get(ModuleInjectLifeScope).register(ctx.currType, ctx.currDecoractor);
->>>>>>> f8f88cb1
             ctx.registered.push(ctx.currType);
         }
         next();
