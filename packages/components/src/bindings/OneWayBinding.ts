import { observe } from './onChange';
import { ParseBinding } from './ParseBinding';
import { wTestExp } from './DataBinding';


/**
 * one way binding
 *
 * @export
 * @class OneWayBinding
 * @extends {DataBinding<T>}
 * @template T
 */
export class OneWayBinding<T> extends ParseBinding<T> {

    bind(target: any, obj?: any): T {
        if (!target) {
            return;
        }

        if (obj) {
            obj[this.binding.name] = target;
        }

<<<<<<< HEAD
        target[this.binding.name] = this.getExressionValue();
        this.getExprssionFileds().forEach(name => {
            observe.onPropertyChange(this.source, name, (value, oldVal) => {
                target[this.binding.name] = this.getExressionValue();
            });
=======
        let scopeFiled = this.getScopeField();
        let scope = this.getValue(this.getScope(), wTestExp.test(this.prop) ? this.prop.substring(0, this.prop.lastIndexOf('.')) : '');
        observe.onPropertyChange(scope, scopeFiled, (value, oldVal) => {
            if (isBaseValue(value)) {
                let type = this.container.getTokenProvider(this.binding.provider) || this.binding.type;
                if (type !== lang.getClass(value)) {
                    value = this.container.getInstance(BaseTypeParser).parse(type, value);
                }
            }
            target[this.binding.name] = value;
>>>>>>> 49879bb9
        });

    }
}

<|MERGE_RESOLUTION|>--- conflicted
+++ resolved
@@ -22,24 +22,11 @@
             obj[this.binding.name] = target;
         }
 
-<<<<<<< HEAD
         target[this.binding.name] = this.getExressionValue();
         this.getExprssionFileds().forEach(name => {
             observe.onPropertyChange(this.source, name, (value, oldVal) => {
                 target[this.binding.name] = this.getExressionValue();
             });
-=======
-        let scopeFiled = this.getScopeField();
-        let scope = this.getValue(this.getScope(), wTestExp.test(this.prop) ? this.prop.substring(0, this.prop.lastIndexOf('.')) : '');
-        observe.onPropertyChange(scope, scopeFiled, (value, oldVal) => {
-            if (isBaseValue(value)) {
-                let type = this.container.getTokenProvider(this.binding.provider) || this.binding.type;
-                if (type !== lang.getClass(value)) {
-                    value = this.container.getInstance(BaseTypeParser).parse(type, value);
-                }
-            }
-            target[this.binding.name] = value;
->>>>>>> 49879bb9
         });
 
     }
