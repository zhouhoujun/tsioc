--- conflicted
+++ resolved
@@ -23,7 +23,6 @@
             obj[this.binding.name] = target;
         }
 
-<<<<<<< HEAD
         // let scopeFiled = this.getScopeField();
         // let scope = this.getValue(this.getScope(), /\./.test(this.prop) ? this.prop.substring(0, this.prop.lastIndexOf('.')) : '');
 
@@ -32,19 +31,6 @@
             observe.onPropertyChange(this.source, f, (value, oldVal) => {
                 target[field] = this.getExressionValue();
             });
-=======
-        let scopeFiled = this.getScopeField();
-        let scope = this.getValue(this.getScope(), wTestExp.test(this.prop) ? this.prop.substring(0, this.prop.lastIndexOf('.')) : '');
-
-        observe.onPropertyChange(scope, scopeFiled, (value, oldVal) => {
-            if (isBaseValue(value)) {
-                let type = this.container.getTokenProvider(this.binding.provider) || this.binding.type;
-                if (type !== lang.getClass(value)) {
-                    value = this.container.getInstance(BaseTypeParser).parse(type, value);
-                }
-            }
-            target[this.binding.name] = value;
->>>>>>> 49879bb9
         });
 
         // observe.onPropertyChange(scope, scopeFiled, (value, oldVal) => {
@@ -57,9 +43,9 @@
         //     target[this.binding.name] = value;
         // });
 
-        observe.onPropertyChange(target, field, (value, oldVal) => {
-            scope[scopeFiled] = value;
-        });
+        // observe.onPropertyChange(target, field, (value, oldVal) => {
+        //     scope[scopeFiled] = value;
+        // });
 
         target[field] = this.getExressionValue();
 
