--- conflicted
+++ resolved
@@ -2,12 +2,9 @@
 import { IBinding } from './IPropertyBindingReflect';
 import { AstResolver } from '../AstResolver';
 
-<<<<<<< HEAD
 const filedExp = /\s\w*/
-=======
 export const wTestExp = /\./;
 const noabExp = /\?$/;
->>>>>>> 49879bb9
 /**
  * data binding.
  *
@@ -22,88 +19,25 @@
 
     }
 
-<<<<<<< HEAD
     getAstResolver() {
         return this.container.getInstance(AstResolver);
     }
 
     getExressionValue() {
         return this.getAstResolver().resolve(this.expression, this.source);
-=======
-    protected getValue(obj, path: string) {
-        if (!path) {
-            return obj;
-        }
-        if (!obj) {
-            return null;
-        }
-        let hasNsp = path.indexOf('.') > 1;
-        if (hasNsp) {
-            let idx = path.indexOf('.');
-            let p = path.substring(0, idx);
-            if (!p) {
-                return obj;
-            }
-            p = noabExp.test(p) ? p.substring(0, p.length - 1) : p;
-            let pv = obj[p];
-            if (!pv) {
-                return null;
-            }
-            return this.getValue(pv, path.substring(idx + 1, path.length).toString());
-        } else {
-            return obj[path];
-        }
-    }
-
-    getScopeField(): string {
-        return wTestExp.test(this.prop) ? this.prop.substring(this.prop.lastIndexOf('.') + 1) : this.prop;
->>>>>>> 49879bb9
     }
 
     getExprssionFileds() {
         return Object.keys(this.source).filter(k => this.expression.indexOf(k) >= 0)
     }
 
-    // getScope() {
-    //     return this.source;
-    // }
+    getScope() {
+        return this.source;
+    }
 
-    // protected getValue(obj, path: string) {
-    //     if (!path) {
-    //         return obj;
-    //     }
-    //     if (!obj) {
-    //         return null;
-    //     }
-    //     let hasNsp = path.indexOf('.') > 1;
-    //     if (hasNsp) {
-    //         let idx = path.indexOf('.');
-    //         let p = path.substring(0, idx);
-    //         if (!p) {
-    //             return obj;
-    //         }
-    //         p = /\?$/.test(p) ? p.substring(0, p.length - 1) : p;
-    //         let pv = obj[p];
-    //         if (!pv) {
-    //             return null;
-    //         }
-    //         return this.getValue(pv, path.substring(idx + 1, path.length).toString());
-    //     } else {
-    //         return obj[path];
-    //     }
-    // }
-
-    // getScopeField(): string {
-    //     return /\./.test(this.prop) ? this.prop.substring(this.prop.lastIndexOf('.') + 1) : this.prop;
-    // }
-
-    // getSourceValue(): T {
-    //     let source = this.getScope();
-    //     if (source) {
-    //         return this.getValue(this.source, this.prop);
-    //     }
-    //     return undefined;
-    // }
+    getScopeField(): string {
+        return wTestExp.test(this.expression) ? this.expression.substring(this.expression.lastIndexOf('.') + 1) : this.expression;
+    }
 
     abstract bind(target: any): void;
 }
