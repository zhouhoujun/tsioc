import { Injectable, ObjectMap, Express2, isArray, isString, lang, isFunction } from '@tsdi/ioc';
import { toAbsolutePath, syncRequire } from '@tsdi/platform-server';
import { Src } from '@tsdi/activities';
import { existsSync, readdirSync, lstatSync } from 'fs';
import { join, dirname, normalize, relative, basename, extname } from 'path';
import {
    mkdir, cp, rm
    /* ls, test, cd, ShellString, pwd, ShellArray, find, mv, TestOptions, cat, sed */
} from 'shelljs';
import { CompilerOptions } from 'typescript';
import { PlatformServiceToken, CmdOptions } from './IPlatformService';
import { GlobbyOptions } from 'globby';
import * as globby from 'globby';
import { NodeActivityContext } from './NodeActivityContext';

const minimist = require('minimist');
const del = require('del');


const relChkExp = /^(.{1,2}\/?\\?)?$/;
const notExp = /^!/;
const replNodeMdlExp = /(node_modules)[\\\/]/g;

@Injectable(PlatformServiceToken)
export class PlatformService {

    constructor(private ctx: NodeActivityContext) {

    }

    packageFile = 'package.json';

    private envArgs: ObjectMap;

    /**
     * get evn args.
     *
     * @returns {ObjectMap}
     * @memberof NodeContext
     */
    getEnvArgs(): ObjectMap {
        if (!this.envArgs) {
            this.envArgs = minimist([...this.ctx.workflow.args, ...process.argv.slice(2)]);
        }
        return this.envArgs;
    }

    hasArg(arg): boolean {
        return process.argv.indexOf(arg) > -1 || process.argv.indexOf('--' + arg) > -1;
    }

    /**
     * get root folders.
     *
     * @param {Express2<string, string, boolean>} [express]
     * @returns {string[]}
     * @memberof NodeContext
     */
    getRootFolders(express?: Express2<string, string, boolean>): string[] {
        return this.getFolders(this.getRootPath(), express);
    }

    getCompilerOptions(tsconfig: string): CompilerOptions {
        let filename = this.toRootPath(tsconfig);
        let cfg = syncRequire(filename) || {};
        return cfg.compilerOptions || {};
    }

    getFileName(pathName: string): string {
        return basename(pathName).replace(extname(pathName), '');
    }

    /**
     * get folders of path.
     *
     * @param {string} pathstr
     * @param {Express2<string, string, boolean>} [express]
     * @returns {string[]}
     * @memberof NodeContext
     */
    getFolders(pathstr: string, express?: Express2<string, string, boolean>): string[] {
        pathstr = normalize(pathstr);
        let dir = readdirSync(pathstr);
        let folders = [];
        dir.forEach(d => {
            let sf = join(pathstr, d);
            let f = lstatSync(sf);
            if (f.isDirectory()) {
                if (express) {
                    let fl = express(sf, d);
                    if (fl) {
                        folders.push(fl);
                    }
                } else {
                    folders.push(sf);
                }
            }
        });
        return folders;
    }

    /**
     * filter fileName in directory.
     *
     * @param {Src} express
     * @param {(fileName: string) => boolean} [filter]
     * @param {(filename: string) => string} [mapping]
     * @returns {Promise<string[]>}
     * @memberof NodeContext
     */
    async getFiles(express: Src, filter?: (fileName: string) => boolean, mapping?: (filename: string) => string): Promise<string[]>;
    async getFiles(express: Src, options: GlobbyOptions, filter?: (fileName: string) => boolean, mapping?: (filename: string) => string): Promise<string[]>;
    async getFiles(express: Src, options: any, filter?: any, mapping?: (filename: string) => string): Promise<string[]> {
        if (!(isString(express) || isArray(express))) {
            throw Error('input express param type error!');
        }
        if (isFunction(options)) {
            filter = options;
            mapping = filter;
            options = {};
        }
<<<<<<< HEAD
        const gby = await globby(this.normalizeSrc(express), options)
        let filePaths = gby?.map(g=> isString(g)? g : g.path);
=======
        let filePaths: string[] = (await globby(this.normalizeSrc(express), options)).map(e => isString(e) ? e : e.path);
>>>>>>> 9effaa18
        if (filter) {
            filePaths = filePaths.filter(filter);
        }

        if (mapping) {
            return filePaths.map(mapping);
        }

        return filePaths;
    }

    join(...paths: string[]) {
        return join(...paths);
    }

    normalize(url: string): string {
        return url ? url.split('\\').join('/') : url;
    }

    normalizeSrc(src: Src): Src {
        if (isString(src)) {
            return this.normalize(src);
        } else {
            return src.map(s => this.normalize(s));
        }
    }

    copyFile(src: Src, dist: string, options?: CmdOptions) {
        if (options && options.force) {
            rm('-f', dist);
            cp(src, dist);
        } else {
            cp(src, dist);
        }
    }

    existsFile(filename: string): boolean {
        return existsSync(this.toRootPath(filename));
    }

    copyDir(src: Src, dist: string, options?: CmdOptions) {
        if (!existsSync(dist)) {
            mkdir('-p', dist);
        }
        if (options && options.force) {
            rm('-rf', normalize(join(dist, '/')));
            mkdir('-p', normalize(join(dist, '/')));
            cp('-R', normalize(src + '/*'), normalize(join(dist, '/')));
        } else {
            cp('-R', normalize(src + '/*'), normalize(join(dist, '/')));
        }
    }

    async copyTo(filePath: string, dist: string): Promise<any> {
        const outFile = join(dist, filePath.replace(replNodeMdlExp, ''));
        return new Promise<any>((res) => {
            if (!existsSync(outFile)) {
                if (!existsSync(dirname(outFile))) {
                    mkdir('-p', dirname(outFile));
                }
                cp('-R', join(filePath), outFile);
                res(true);
            }
        });
    }

    del(src: Src, opts?: { force?: boolean, cwd?: string, dryRun?: boolean }): Promise<any> {
        return del(this.normalizeSrc(src), opts);
    }

    /**
     * to root path.
     *
     * @param {string} pathstr
     * @returns {string}
     * @memberof NodeContext
     */
    toRootPath(pathstr: string): string {
        let root = this.getRootPath();
        return root ? toAbsolutePath(root, pathstr) : this.normalize(pathstr);
    }

    /**
     * convert path to relative root path.
     *
     * @param {string} pathstr
     * @returns {string}
     * @memberof NodeActivityContext
     */
    relativeRoot(pathstr: string): string {
        if (relChkExp.test(pathstr)) {
            return pathstr;
        }
        let fullpath = this.toRootPath(pathstr);
        return relative(this.getRootPath(), fullpath) || '.';
    }

    getRootPath(): string {
        return this.ctx.baseURL;
    }

    toRootSrc(src: Src): Src {
        let root = this.getRootPath();
        if (root) {
            if (isString(src)) {
                return this.prefixSrc(root, src);
            } else {
                return src.map(s => this.prefixSrc(root, s));
            }
        }
        return src;
    }

    relativePath(path1: string, path2: string): string {
        return relative(path1, path2);
    }

    private prefixSrc(root: string, strSrc: string): string {
        let prefix = '';
        if (notExp.test(strSrc)) {
            prefix = '!';
            strSrc = strSrc.substring(1, strSrc.length);
        }
        return prefix + toAbsolutePath(root, strSrc);
    }

    private _package: any;
    /**
     * get package.
     *
     * @returns {*}
     * @memberof NodeContext
     */
    getPackage(): any {
        if (!this._package) {
            let filename = this.toRootPath(this.packageFile);
            this._package = syncRequire(filename);
        }
        return this._package;
    }
    /**
     * get package version.
     *
     * @returns {string}
     * @memberof NodeContext
     */
    getPackageVersion(): string {
        let packageCfg = this.getPackage();
        if (!packageCfg) {
            return '';
        }
        return packageCfg.version || '';
    }
    /**
     * get module version.
     *
     * @param {string} name
     * @param {boolean} [dependencies=false]
     * @returns {string}
     * @memberof NodeContext
     */
    getModuleVersion(name: string, dependencies = false): string {
        let packageCfg = this.getPackage();
        if (!packageCfg) {
            return '';
        }
        let version = '';
        if (packageCfg.dependencies) {
            version = packageCfg.dependencies[name];
        }
        if (!dependencies && !version && packageCfg.devDependencies) {
            version = packageCfg.devDependencies[name];
        }

        return version || '';
    }
}<|MERGE_RESOLUTION|>--- conflicted
+++ resolved
@@ -119,12 +119,7 @@
             mapping = filter;
             options = {};
         }
-<<<<<<< HEAD
-        const gby = await globby(this.normalizeSrc(express), options)
-        let filePaths = gby?.map(g=> isString(g)? g : g.path);
-=======
         let filePaths: string[] = (await globby(this.normalizeSrc(express), options)).map(e => isString(e) ? e : e.path);
->>>>>>> 9effaa18
         if (filter) {
             filePaths = filePaths.filter(filter);
         }
