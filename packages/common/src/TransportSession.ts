--- conflicted
+++ resolved
@@ -65,15 +65,9 @@
  */
 @Abstract()
 export abstract class ResponseEventFactory<TResponse = TransportEvent, TErrorResponse = TransportErrorResponse> {
-<<<<<<< HEAD
-    abstract createErrorResponse(options: { url?: string; headers?: ResHeaders | OutgoingHeaders; status?: StatusCode; error?: any; statusText?: string; statusMessage?: string; }): TErrorResponse;
-    abstract createHeadResponse(options: { url?: string; ok?: boolean; headers?: ResHeaders | OutgoingHeaders; status?: StatusCode; statusText?: string; statusMessage?: string; }): TResponse;
-    abstract createResponse(options: { url?: string; ok?: boolean; headers?: ResHeaders | OutgoingHeaders; status?: StatusCode; statusText?: string; statusMessage?: string; body?: any; payload?: any; }): TResponse;
-=======
-    abstract createErrorResponse(options: { url?: string | undefined; headers?: HeadersLike | undefined; status?: StatusCode; error?: any; statusText?: string | undefined; statusMessage?: string | undefined; }): TErrorResponse;
-    abstract createHeadResponse(options: { url?: string | undefined; ok?: boolean | undefined; headers?: HeadersLike | undefined; status?: StatusCode; statusText?: string | undefined; statusMessage?: string | undefined; }): TResponse;
-    abstract createResponse(options: { url?: string | undefined; ok?: boolean | undefined; headers?: HeadersLike | undefined; status?: StatusCode; statusText?: string | undefined; statusMessage?: string | undefined; body?: any; payload?: any; }): TResponse;
->>>>>>> 8161b414
+    abstract createErrorResponse(options: { url?: string; headers?: HeadersLike; status?: StatusCode; error?: any; statusText?: string; statusMessage?: string; }): TErrorResponse;
+    abstract createHeadResponse(options: { url?: string; ok?: boolean; headers?: HeadersLike; status?: StatusCode; statusText?: string; statusMessage?: string; }): TResponse;
+    abstract createResponse(options: { url?: string; ok?: boolean; headers?: HeadersLike; status?: StatusCode; statusText?: string; statusMessage?: string; body?: any; payload?: any; }): TResponse;
 }
 
 
