<<<<<<< HEAD
import { Decoder, Encoder, IReadableStream, Packet, StreamAdapter, TransportSession, TransportSessionFactory, TransportSessionOpts } from '@tsdi/core';
import { Abstract, Injectable, Optional, isString } from '@tsdi/ioc';
import { SocketTransportSession, ev, hdr } from '@tsdi/transport';
=======
import { Abstract, ArgumentExecption, Injectable, Optional } from '@tsdi/ioc';
import { Decoder, Encoder, StreamAdapter, TransportSessionFactory, TransportSessionOpts, SocketTransportSession, Subpackage, ev } from '@tsdi/transport';
>>>>>>> 43eb8381
import * as net from 'net';
import * as tls from 'tls';


@Abstract()
export abstract class TcpTransportSessionFactory extends TransportSessionFactory<tls.TLSSocket | net.Socket> {
    abstract create(socket: tls.TLSSocket | net.Socket, opts?: TransportSessionOpts): TcpTransportSession
}


@Injectable()
export class TcpTransportSessionFactoryImpl implements TcpTransportSessionFactory {

    constructor(
        private streamAdapter: StreamAdapter,
        @Optional() private encoder: Encoder,
        @Optional() private decoder: Decoder) {

    }

    create(socket: tls.TLSSocket | net.Socket, opts: TransportSessionOpts): TcpTransportSession {
        return new TcpTransportSession(socket, this.streamAdapter, opts.encoder ?? this.encoder, opts.decoder ?? this.decoder, opts);
    }

}


export const defaultMaxSize = 1024 * 256 - 6;

export class TcpTransportSession extends SocketTransportSession<tls.TLSSocket | net.Socket> {

<<<<<<< HEAD

    protected async writeStream(payload: IReadableStream<any>, headers: Omit<Packet<any>, 'payload'>): Promise<void> {
        const headerBuff = this.generateHeader(headers);
        const len = isString(headers.headers![hdr.CONTENT_LENGTH]) ? ~~headers.headers![hdr.CONTENT_LENGTH] : headers.headers![hdr.CONTENT_LENGTH]!;
        const bufId = Buffer.alloc(2);
        bufId.writeUInt16BE(headers.id);
        this.socket.write(Buffer.from([
            headerBuff,
            Buffer.from(String(len + 3)),
            this.delimiter,
            this._body,
            bufId
        ] as any));
        
        await this.streamAdapter.pipeTo(
            this.encoder ? this.encoder.encode(payload) : payload,
            this.socket);
    }

    protected writeBuffer(buffer: Buffer) {
        this.socket.write(buffer);
=======
    maxSize = defaultMaxSize
    write(subpkg: Subpackage, chunk: Buffer | null, callback?: ((err?: any) => void) | undefined): void {
        if (!subpkg.headerSent) {
            const buff = this.generateHeader(subpkg);
            if (this.hasPayloadLength(subpkg.packet)) {
                subpkg.residueSize = subpkg.cacheSize ?? 0;
                subpkg.caches = [buff];
                subpkg.cacheSize = Buffer.byteLength(buff);
                subpkg.headerSent = true;
                subpkg.headCached = true;
                if (chunk) {
                    this.write(subpkg, chunk, callback)
                } else {
                    callback?.();
                }
            } else {
                this.socket.write(buff, (err) => {
                    if (err) {
                        this.handleFailed(err);
                    }
                    callback?.(err);
                });
            }
            return;
        }

        if (!chunk) throw new ArgumentExecption('chunk can not be null!');
        const maxSize = (this.options.maxSize || this.maxSize) - (subpkg.headCached ? 6 : 3);
        const bufSize = Buffer.byteLength(chunk);
        const tol = subpkg.cacheSize + bufSize;
        if (tol == maxSize) {
            subpkg.caches.push(chunk);
            const data = this.getSendBuffer(subpkg, maxSize);
            subpkg.residueSize -= bufSize;
            this.socket.write(data, (err) => {
                if (err) {
                    this.handleFailed(err);
                }
                callback?.(err);
            });
        } else if (tol > maxSize) {
            const idx = bufSize - (tol - maxSize);
            const message = chunk.subarray(0, idx);
            const rest = chunk.subarray(idx);
            subpkg.caches.push(message);
            const data = this.getSendBuffer(subpkg, maxSize);
            subpkg.residueSize -= (bufSize - Buffer.byteLength(rest));
            this.socket.write(data, (err) => {
                if (err) {
                    this.handleFailed(err);
                    return callback?.(err);
                }
                if (rest.length) {
                    this.write(subpkg, rest, callback)
                }
            })
        } else {
            subpkg.caches.push(chunk);
            subpkg.cacheSize += bufSize;
            subpkg.residueSize -= bufSize;
            if (subpkg.residueSize <= 0) {
                const data = this.getSendBuffer(subpkg, subpkg.cacheSize);
                this.socket.write(data, (err) => {
                    if (err) {
                        this.handleFailed(err);
                    }
                    callback?.(err);
                });
            } else if (callback) {
                callback()
            }
        }
>>>>>>> 43eb8381
    }

    // write(packet: SendPacket, chunk: Buffer | null, callback?: ((err?: any) => void) | undefined): void {
    //     if (!packet.headerSent) {
    //         this.generateHeader(packet)
    //             .then((buff) => {
    //                 this.socket.write(buff, (err) => {
    //                     packet.headerSent = true;
    //                     if (!err && chunk) {
    //                         this.write(packet, chunk, callback);
    //                     } else {
    //                         callback?.(err);
    //                     }
    //                 })
    //             })
    //             .catch(err => callback?.(err))
    //         return;
    //     }
    //     if (!chunk) throw new ArgumentExecption('chunk can not be null!')
    //     if (!packet.payloadSent) {
    //         const prefix = this.getPayloadPrefix(packet, packet.payloadSize!);
    //         packet.payloadSent = true;
    //         this.socket.write(Buffer.concat([prefix, chunk]), callback)
    //     } else {
    //         this.socket.write(chunk, callback)
    //     }
    // }

    protected handleFailed(error: any): void {
        this.socket.emit(ev.ERROR, error);
        this.socket.end();
    }

}


<|MERGE_RESOLUTION|>--- conflicted
+++ resolved
@@ -1,11 +1,5 @@
-<<<<<<< HEAD
-import { Decoder, Encoder, IReadableStream, Packet, StreamAdapter, TransportSession, TransportSessionFactory, TransportSessionOpts } from '@tsdi/core';
-import { Abstract, Injectable, Optional, isString } from '@tsdi/ioc';
-import { SocketTransportSession, ev, hdr } from '@tsdi/transport';
-=======
 import { Abstract, ArgumentExecption, Injectable, Optional } from '@tsdi/ioc';
 import { Decoder, Encoder, StreamAdapter, TransportSessionFactory, TransportSessionOpts, SocketTransportSession, Subpackage, ev } from '@tsdi/transport';
->>>>>>> 43eb8381
 import * as net from 'net';
 import * as tls from 'tls';
 
@@ -37,29 +31,6 @@
 
 export class TcpTransportSession extends SocketTransportSession<tls.TLSSocket | net.Socket> {
 
-<<<<<<< HEAD
-
-    protected async writeStream(payload: IReadableStream<any>, headers: Omit<Packet<any>, 'payload'>): Promise<void> {
-        const headerBuff = this.generateHeader(headers);
-        const len = isString(headers.headers![hdr.CONTENT_LENGTH]) ? ~~headers.headers![hdr.CONTENT_LENGTH] : headers.headers![hdr.CONTENT_LENGTH]!;
-        const bufId = Buffer.alloc(2);
-        bufId.writeUInt16BE(headers.id);
-        this.socket.write(Buffer.from([
-            headerBuff,
-            Buffer.from(String(len + 3)),
-            this.delimiter,
-            this._body,
-            bufId
-        ] as any));
-        
-        await this.streamAdapter.pipeTo(
-            this.encoder ? this.encoder.encode(payload) : payload,
-            this.socket);
-    }
-
-    protected writeBuffer(buffer: Buffer) {
-        this.socket.write(buffer);
-=======
     maxSize = defaultMaxSize
     write(subpkg: Subpackage, chunk: Buffer | null, callback?: ((err?: any) => void) | undefined): void {
         if (!subpkg.headerSent) {
@@ -132,7 +103,6 @@
                 callback()
             }
         }
->>>>>>> 43eb8381
     }
 
     // write(packet: SendPacket, chunk: Buffer | null, callback?: ((err?: any) => void) | undefined): void {
