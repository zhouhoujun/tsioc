import {
    DecoratorOption, isUndefined, createDecorator, ROOT_INJECTOR, isArray, isString,
<<<<<<< HEAD
    lang, Type, DesignContext, ClassMethodDecorator, EMPTY_OBJ, Injector, ClassMetadata
=======
    lang, Type, DesignContext, ClassMethodDecorator, TypeMetadata, EMPTY_OBJ, Injector, ClassMetadata, isBoolean, DataType
>>>>>>> 54275b09
} from '@tsdi/ioc';
import { IStartupService, Server } from '../services/intf';
import { ModuleReflect, ModuleConfigure, AnnotationReflect } from './ref';
import { IMiddleware, Middlewares, MiddlewareType, RouteInfo, RouteReflect } from '../middlewares/handle';
import { ROOT_QUEUE } from '../middlewares/root';
import { RouteResolver, Route } from '../middlewares/route';
import { RootRouter, Router } from '../middlewares/router';
import { MappingReflect, MappingRoute, ProtocolRouteMapingMetadata } from '../middlewares/mapping';
import { ModuleFactory, ModuleInjector, ModuleRegistered } from '../Context';
import { BOOT_TYPES, SERVERS } from './tk';
import { BootMetadata, ModuleMetadata, HandleMetadata, HandlesMetadata, PipeMetadata } from './meta';
import { PipeTransform } from '../pipes/pipe';


/**
 * boot decorator.
 */
export type BootDecorator = <TFunction extends Type<IStartupService>>(target: TFunction) => TFunction | void;

/**
 * Boot decorator, use to define class as statup service when bootstrap application.
 *
 * @export
 * @interface IBootDecorator
 * @template T
 */
export interface IBootDecorator {
    /**
     * Boot decorator, use to define class as statup service when bootstrap application.
     *
     * @Boot()
     *
     * @param {BootMetadata} [metadata] bootstrap metadate config.
     */
    (metadata?: BootMetadata): BootDecorator;
}

/**
 * Boot decorator, use to define class as statup service when bootstrap application.
 *
 * @Boot()
 */
export const Boot: IBootDecorator = createDecorator<BootMetadata>('Boot', {
    actionType: 'annoation',
    reflect: {
        class: [
            (ctx, next) => {
                (ctx.reflect as ModuleReflect).singleton = true;
                (ctx.reflect as ModuleReflect).annoType = 'boot';
                (ctx.reflect as ModuleReflect).annoDecor = ctx.decor;
                (ctx.reflect as ModuleReflect).annotation = ctx.metadata;
                return next();
            }
        ]
    },
    design: {
        afterAnnoation: (ctx, next) => {
            const root = ctx.injector.get(ROOT_INJECTOR);
            if (!root) return next();
            let boots = root.get(BOOT_TYPES);
            if (!boots) {
                boots = [];
                root.setValue(BOOT_TYPES, boots);
            }
            const meta = ctx.reflect.class.getMetadata<BootMetadata>(ctx.currDecor) || EMPTY_OBJ as BootMetadata;

            let idx = -1;
            if (meta.before) {
                idx = isString(meta.before) ? 0 : boots.indexOf(meta.before);
            } else if (meta.after) {
                idx = isString(meta.after) ? -1 : boots.indexOf(meta.after) + 1;
            }
            if (idx >= 0) {
                if (meta.deps) {
                    const news: Type<IStartupService>[] = [];
                    const moved: Type<IStartupService>[] = [];
                    meta.deps.forEach(d => {
                        const depidx = boots.indexOf(d);
                        if (depidx < 0) {
                            news.push(d);
                        } else if (depidx >= idx) {
                            moved.push(d);
                            boots.splice(depidx, 1);
                        }
                    });
                    boots.splice(idx, 0, ...news, ...moved, ctx.type);
                } else {
                    boots.splice(idx, 0, ctx.type);
                }
            } else {
                if (meta.deps) {
                    meta.deps.forEach(d => {
                        if (boots.indexOf(d) < 0) {
                            boots.push(d);
                        }
                    });
                }
                boots.push(ctx.type);
            }
            return next();
        }
    },
    appendProps: (meta) => {
        if (isUndefined(meta.singleton)) {
            meta.singleton = true;
        }
        return meta;
    }
});

/**
 * configure register decorator.
 */
export type ConfigDecorator = <TFunction extends Type<Server>>(target: TFunction) => TFunction | void;



/**
 * Configure decorator, define this class as configure register when bootstrap application.
 *
 * @export
 * @interface IConfigureDecorator
 * @template T
 */
export interface IConfigureDecorator {
    /**
     * Configure decorator, define this class as configure register when bootstrap application.
     *
     * @Configure()
     */
    (): ConfigDecorator;
}

export const Configure: IConfigureDecorator = createDecorator<ClassMetadata>('Configure', {
    actionType: 'annoation',
    design: {
        afterAnnoation: (ctx, next) => {
            const { type, injector } = ctx;
            const root = injector.get(ROOT_INJECTOR);
            if (!root) return next();
            let servs = root.get(SERVERS);
            if (!servs) {
                servs = [type];
                root.setValue(SERVERS, servs);
            } else {
                servs.push(type);
            }
            return next();
        }
    },
    appendProps: (meta) => {
        meta.singleton = true;
        return meta;
    }
})

/**
 * Module decorator, use to define class as ioc Module.
 *
 * @export
 * @interface IModuleDecorator
 * @template T
 */
export interface IModuleDecorator<T extends ModuleMetadata> {
    /**
     * Module decorator, use to define class as ioc Module.
     *
     * @Module
     *
     * @param {T} [metadata] bootstrap metadate config.
     */
    (metadata: T): ClassDecorator;
}


interface ModuleDesignContext extends DesignContext {
    reflect: ModuleReflect;
}

/**
 * create bootstrap decorator.
 *
 * @export
 * @template T
 * @param {string} name decorator name.
 * @param {DecoratorOption<T>} [options]
 * @returns {IModuleDecorator<T>}
 */
export function createModuleDecorator<T extends ModuleMetadata>(name: string, options?: DecoratorOption<T>): IModuleDecorator<T> {
    options = options || EMPTY_OBJ;
    let hd = options.reflect?.class ?? [];
    const append = options.appendProps;
    return createDecorator<ModuleMetadata>(name, {
        ...options,
        reflect: {
            ...options.reflect,
            class: [
                (ctx, next) => {
                    const reflect = ctx.reflect as ModuleReflect;
                    reflect.annoType = 'module';
                    reflect.annoDecor = ctx.decor;
                    const annotation: ModuleConfigure = reflect.annotation = ctx.metadata;
                    if (annotation.imports) reflect.imports = lang.getTypes(annotation.imports);
                    if (annotation.exports) reflect.exports = lang.getTypes(annotation.exports);
                    if (annotation.declarations) reflect.declarations = lang.getTypes(annotation.declarations);
                    if (annotation.bootstrap) reflect.bootstrap = lang.getTypes(annotation.bootstrap);
                    return next();
                },
                ...isArray(hd) ? hd : [hd]
            ]
        },
        design: {
            beforeAnnoation: (context: DesignContext, next) => {
                const ctx = context as ModuleDesignContext;
                if (ctx.reflect.annoType === 'module') {
                    const { injector, type, regIn } = ctx;
                    let mdinj: ModuleInjector;
                    if ((injector as ModuleInjector).type === type) {
                        mdinj = injector as ModuleInjector;
                    } else {
                        mdinj = injector.resolve({ token: ModuleFactory, target: ctx.reflect }).create(injector, { regIn });
                        ctx.injector = mdinj;
                        ctx.state.injector = ctx.injector;
                    }
                    (ctx.state as ModuleRegistered).moduleRef = mdinj;
                }
                next();
            }
        },
        appendProps: (meta) => {
            if (append) {
                append(meta as T);
            }

            if (!meta.name) {
                meta.name = lang.getClassName(meta.token);
            }
        }
    }) as IModuleDecorator<T>;
}

/**
 * Module Decorator, definde class as module.
 *
 * @Module
 */
export const Module: IModuleDecorator<ModuleMetadata> = createModuleDecorator<ModuleMetadata>('DIModule');
/**
 * Module Decorator, definde class as module.
 * @deprecated use `Module` instead.
 */
export const DIModule = Module;


export type HandleDecorator = <TFunction extends Type<IMiddleware>>(target: TFunction) => TFunction | void;

/**
 * Handle decorator, for class. use to define the class as handle register in global handle queue or parent.
 *
 * @export
 * @interface IHandleDecorator
 */
export interface IHandleDecorator {
    /**
     * Handle decorator, for class. use to define the class as handle register in global handle queue or parent.
     *
     */
    (): HandleDecorator;
    /**
     * RegisterFor decorator, for class. use to define the class as handle register in global handle queue or parent.
     *
     * @RegisterFor
     *
     * @param {ClassMetadata} [metadata] metadata map.
     */
    (metadata: HandleMetadata): HandleDecorator;
    /**
     * Handle decorator, for class. use to define the class as handle register in global handle queue or parent.
     *
     * @RegisterFor
     *
     * @param {string} parent the handle reg in the handle queue. default register in root handle queue.
     * @param {Type<Router>} [parent] register this handle handle before this handle.
     */
    (route: string, parent?: Type<Router>): HandleDecorator;
    /**
     * Handle decorator, for class. use to define the class as handle register in global handle queue or parent.
     *
     * @RegisterFor
     *
     * @param {Type<Middlewares>} [parent] the handle reg in the handle queue. default register in root handle queue.
     * @param {Type<Middleware>} [before] register this handle handle before this handle.
     */
    (parent: Type<Middlewares>, before?: Type<IMiddleware>): HandleDecorator;
}

/**
 * Handle decorator, for class. use to define the class as handle register in global handle queue or parent.
 * @Handle
 */
export const Handle: IHandleDecorator = createDecorator<HandleMetadata>('Handle', {
    actionType: ['annoation', 'autorun'],
    props: (parent?: Type<Middlewares> | string, before?: Type<IMiddleware>) =>
        (isString(parent) ? ({ route: parent, parent: before }) : ({ parent, before })) as HandleMetadata,
    design: {
        afterAnnoation: (ctx, next) => {
            const reflect = ctx.reflect as RouteReflect;
            const metadata = reflect.class.getMetadata<HandleMetadata>(ctx.currDecor);
            if (reflect.class.isExtends(Middlewares)) {
                if (!(metadata as HandlesMetadata).autorun) {
                    (metadata as HandlesMetadata).autorun = 'setup';
                }
            }
            const { route, protocol, parent, before, after } = metadata;
            const injector = ctx.injector;

            if (!isString(route) && !parent) {
                return next();
            }

            const state = injector.state();
            let queue: Middlewares = null!;
            if (parent) {
                queue = state.getInstance(parent);
                if (!queue) {
                    throw new Error(lang.getClassName(parent) + 'has not registered!')
                }
            }

            const type = ctx.type;
            if (isString(route) || reflect.class.isExtends(Route) || reflect.class.isExtends(Router)) {
                if (!queue) {
                    let root = injector.get(RootRouter);
                    queue = reflect.class.isExtends(Router) ? root : root.getRoot(protocol);
                } else if (!(queue instanceof Router)) {
                    throw new Error(lang.getClassName(queue) + 'is not message router!');
                }
                const prefix = (queue as Router).getPath();
                const info = RouteInfo.create(route || '', prefix, protocol);
                reflect.route = info;
                let middl: MiddlewareType;
                if (reflect.class.isExtends(Route) || reflect.class.isExtends(Router)) {
                    state.setTypeProvider(reflect, [{ provide: RouteInfo, useValue: info }]);
                    middl = type;
                } else {
                    middl = new RouteResolver(route || '', prefix, (inj: Injector) => injector.get(type, inj));
                }
                queue.use(middl);
                injector.onDestroy(() => queue.unuse(middl));
            } else {
                if (!queue) {
                    queue = injector.get(ROOT_QUEUE);
                }
                if (before) {
                    queue.useBefore(type, before);
                } else if (after) {
                    queue.useAfter(type, after);
                } else {
                    queue.use(type);
                }
                injector.onDestroy(() => queue.unuse(type));
            }
            next();
        }
    },
    appendProps: (meta) => {
        meta.singleton = true;
        // default register in root.
    }
});

/**
 * message handle decorator.
 * @deprecated use `Handle` instead.
 */
export const Message = Handle;


/**
 * pipe decorator.
 */
export type PipeDecorator = <TFunction extends Type<PipeTransform>>(target: TFunction) => TFunction | void;


/**
 * Pipe decorator.
 *
 * @export
 * @interface IInjectableDecorator
 */
export interface IPipeDecorator {
    /**
     * Pipe decorator, define the class as pipe.
     *
     * @Pipe
     * @param {Type} toType the type transform to.
     * @param {string} name  pipe name.
     * @param {boolean} pure If Pipe is pure (its output depends only on its input.) defaut true.
     */
    (name: string, toType?: Type | DataType, pure?: boolean): PipeDecorator;

    /**
     * Pipe decorator, define the class as pipe.
     *
     * @Pipe
     * @param {Type} toType the type transform to.
     * @param {boolean} pure If Pipe is pure (its output depends only on its input.) defaut true.
     */
    (name: string, pure?: boolean): PipeDecorator;

    /**
     * Pipe decorator, define the class as pipe.
     *
     * @Pipe
     *
     * @param {PipeMetadata} [metadata] metadata map.
     */
    (metadata: PipeMetadata): PipeDecorator;
}

/**
 * Pipe decorator, define for class. use to define the class. it can setting provider to some token, singleton or not. it will execute  [`PipeLifecycle`]
 *
 * @Pipe
 */
export const Pipe: IPipeDecorator = createDecorator<PipeMetadata>('Pipe', {
    actionType: ['annoation', 'typeProviders'],
    reflect: {
        class: (ctx, next) => {
            (ctx.reflect as AnnotationReflect).annoType = 'pipe';
            (ctx.reflect as AnnotationReflect).annoDecor = ctx.decor;
            (ctx.reflect as AnnotationReflect).annotation = ctx.metadata;
            return next();
        }
    },
    props: (name: string, toType?: Type | DataType | boolean, pure?: boolean) => isBoolean(toType) ? ({ name, pure: toType }) : ({ name, toType, pure }),
    appendProps: meta => {
        if (isUndefined(meta.pure)) {
            meta.pure = true;
        }
    }
});


/**
 * decorator used to define Request route mapping.
 *
 * @export
 * @interface IRouteMappingDecorator
 */
export interface IRouteMappingDecorator {
    /**
     * route decorator. define the controller method as an route.
     *
     * @param {string} route route sub path.
     * @param {Type<Router>} [parent] the middlewares for the route.
     */
    (route: string, parent?: Type<Router>): ClassDecorator;
    /**
     * route decorator. define the controller method as an route.
     *
     * @param {string} route route sub path.
     * @param {MiddlewareType[]} [middlewares] the middlewares for the route.
     */
    (route: string, middlewares?: MiddlewareType[]): ClassMethodDecorator;

    /**
     * route decorator. define the controller method as an route.
     *
     * @param {string} route route sub path.
     * @param {{ middlewares?: MiddlewareType[], contentType?: string, method?: string}} options
     *  [parent] set parent route.
     *  [middlewares] the middlewares for the route.
     */
    (route: string, options: { protocol?: string, parent?: Type<Router>, middlewares: MiddlewareType[] }): ClassDecorator;
    /**
     * route decorator. define the controller method as an route.
     *
     * @param {string} route route sub path.
     * @param {RequestMethod} [method] set request method.
     */
    (route: string, method: string): MethodDecorator;

    /**
     * route decorator. define the controller method as an route.
     *
     * @param {string} route route sub path.
     * @param {{ middlewares?: MiddlewareType[], contentType?: string, method?: string}} options
     *  [middlewares] the middlewares for the route.
     *  [contentType] set request contentType.
     *  [method] set request method.
     */
    (route: string, options: {
        /**
         * middlewares for the route.
         */
        middlewares: MiddlewareType[],
        /**
         * pipes for the route.
         */
        pipes?: Type<PipeTransform>[],
        /**
         * request contentType
         */
        contentType?: string,
        /**
         * request method.
         */
        method?: string
    }): MethodDecorator;

    /**
     * route decorator. define the controller method as an route.
     *
     * @param {RouteMetadata} [metadata] route metadata.
     */
    (metadata: ProtocolRouteMapingMetadata): ClassMethodDecorator;
}

/**
 * RouteMapping decorator
 */
export const RouteMapping: IRouteMappingDecorator = createDecorator<ProtocolRouteMapingMetadata>('RouteMapping', {
    props: (route: string, arg2?: Type<Router> | MiddlewareType[] | string | { protocol?: string, middlewares: MiddlewareType[], contentType?: string, method?: string }) => {
        if (isArray(arg2)) {
            return { route, middlewares: arg2 };
        } else if (isString(arg2)) {
            return { route, method: arg2 };
        } else if (lang.isBaseOf(arg2, Router)) {
            return { route, parent: arg2 };
        } else {
            return { ...arg2, route };
        }
    },
    design: {
        afterAnnoation: (ctx, next) => {
            const { route, protocol, parent, middlewares } = ctx.reflect.class.getMetadata<ProtocolRouteMapingMetadata>(ctx.currDecor);
            const injector = ctx.injector;
            let queue: Middlewares;
            if (parent) {
                queue = injector.state().getInstance(parent);
            } else {
                queue = injector.get(RootRouter).getRoot(protocol);
            }

            if (!queue) throw new Error(lang.getClassName(parent) + 'has not registered!');
            if (!(queue instanceof Router)) throw new Error(lang.getClassName(queue) + 'is not message router!');

            const info = RouteInfo.create(route, queue.getPath(), protocol);
            const mapping = new MappingRoute(info, ctx.reflect as MappingReflect, injector, middlewares);
            injector.onDestroy(() => queue.unuse(mapping));
            queue.use(mapping);

            next();
        }
    }
});<|MERGE_RESOLUTION|>--- conflicted
+++ resolved
@@ -1,10 +1,6 @@
 import {
     DecoratorOption, isUndefined, createDecorator, ROOT_INJECTOR, isArray, isString,
-<<<<<<< HEAD
-    lang, Type, DesignContext, ClassMethodDecorator, EMPTY_OBJ, Injector, ClassMetadata
-=======
-    lang, Type, DesignContext, ClassMethodDecorator, TypeMetadata, EMPTY_OBJ, Injector, ClassMetadata, isBoolean, DataType
->>>>>>> 54275b09
+    lang, Type, DesignContext, ClassMethodDecorator, EMPTY_OBJ, Injector, ClassMetadata, isBoolean, DataType
 } from '@tsdi/ioc';
 import { IStartupService, Server } from '../services/intf';
 import { ModuleReflect, ModuleConfigure, AnnotationReflect } from './ref';
