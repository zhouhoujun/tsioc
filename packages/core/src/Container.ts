--- conflicted
+++ resolved
@@ -80,11 +80,7 @@
      * @memberof Container
      */
     use(...modules: Modules[]): this {
-<<<<<<< HEAD
-        this.get(InjectorLifeScope).register(...modules);
-=======
         this.getActionRegisterer().get(InjectorLifeScope).register(...modules);
->>>>>>> f8f88cb1
         return this;
     }
 
@@ -97,11 +93,7 @@
      */
     async load(...modules: LoadType[]): Promise<Type<any>[]> {
         let mdls = await this.getLoader().load(...modules);
-<<<<<<< HEAD
-        return this.get(InjectorLifeScope).register(...mdls);
-=======
         return this.getActionRegisterer().get(InjectorLifeScope).register(...mdls);
->>>>>>> f8f88cb1
     }
 
     /**
@@ -143,11 +135,7 @@
                 providers: providers
             });
         }
-<<<<<<< HEAD
-        this.get(ServiceResolveLifeScope).execute(context);
-=======
         this.getActionRegisterer().get(ServiceResolveLifeScope).execute(context);
->>>>>>> f8f88cb1
         return context.instance || null;
     }
 
@@ -226,11 +214,7 @@
                 target: tag
             });
         }
-<<<<<<< HEAD
-        this.get(ServicesResolveLifeScope).execute(context);
-=======
         this.getActionRegisterer().get(ServicesResolveLifeScope).execute(context);
->>>>>>> f8f88cb1
         return context.services;
     }
 }
