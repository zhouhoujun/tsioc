--- conflicted
+++ resolved
@@ -24,11 +24,7 @@
     setup() {
         let container = this.container;
 
-<<<<<<< HEAD
-        container.get(ActionRegisterer)
-=======
         container.getActionRegisterer()
->>>>>>> f8f88cb1
             .register(container, TaskDecoratorServiceAction);
 
         container.get(HandleRegisterer)
